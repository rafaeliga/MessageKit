PODS:
  - MessageInputBar (0.4.1):
    - MessageInputBar/Core (= 0.4.1)
  - MessageInputBar/Core (0.4.1)
  - MessageKit (1.0.0):
    - MessageInputBar/Core

DEPENDENCIES:
  - MessageInputBar (from `https://github.com/MessageKit/MessageInputBar.git`, branch `master`)
  - MessageKit (from `../`)

EXTERNAL SOURCES:
  MessageInputBar:
    :branch: master
    :git: https://github.com/MessageKit/MessageInputBar.git
  MessageKit:
    :path: ../

CHECKOUT OPTIONS:
  MessageInputBar:
    :commit: faebe27f2dd8f39ea145e75b7296ef48133c099a
    :git: https://github.com/MessageKit/MessageInputBar.git

SPEC CHECKSUMS:
<<<<<<< HEAD
  MessageInputBar: d46ecc5b355d13433b8367dcd200e05a6564f0ed
  MessageKit: 0aaaa6115a9b4497a65fcdfed5dad270fbc8f2b2
=======
  MessageInputBar: e81c7535347f1f7b923de7080409a535a004b6e4
  MessageKit: 2bbd13dd6a7c06f42f2d13ed8871d1fe5383b477
>>>>>>> 634da702

PODFILE CHECKSUM: 04c1a805e1997e83bacab1a34787e71e9fe4432b

COCOAPODS: 1.3.1<|MERGE_RESOLUTION|>--- conflicted
+++ resolved
@@ -2,7 +2,7 @@
   - MessageInputBar (0.4.1):
     - MessageInputBar/Core (= 0.4.1)
   - MessageInputBar/Core (0.4.1)
-  - MessageKit (1.0.0):
+  - MessageKit (2.0.0-beta.1):
     - MessageInputBar/Core
 
 DEPENDENCIES:
@@ -22,13 +22,8 @@
     :git: https://github.com/MessageKit/MessageInputBar.git
 
 SPEC CHECKSUMS:
-<<<<<<< HEAD
-  MessageInputBar: d46ecc5b355d13433b8367dcd200e05a6564f0ed
-  MessageKit: 0aaaa6115a9b4497a65fcdfed5dad270fbc8f2b2
-=======
   MessageInputBar: e81c7535347f1f7b923de7080409a535a004b6e4
-  MessageKit: 2bbd13dd6a7c06f42f2d13ed8871d1fe5383b477
->>>>>>> 634da702
+  MessageKit: 099fdb44465f877ea7ab24cccb5714a22f6fb9bc
 
 PODFILE CHECKSUM: 04c1a805e1997e83bacab1a34787e71e9fe4432b
 
