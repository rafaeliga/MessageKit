--- conflicted
+++ resolved
@@ -118,14 +118,9 @@
      2. It's spacing is initially set to 15
      */
     open let bottomStackView = InputStackView(axis: .horizontal, spacing: 15)
-<<<<<<< HEAD
-        
+    
+    /// The InputTextView a user can input a message in
     open lazy var inputTextView: InputTextView = {
-=======
-    
-    /// The InputTextView a user can input a message in
-    open lazy var inputTextView: InputTextView = { [weak self] in
->>>>>>> 023510b3
         let textView = InputTextView()
         textView.translatesAutoresizingMaskIntoConstraints = false
         textView.messageInputBar = self
@@ -448,9 +443,7 @@
     /// - Parameter positions: The UIStackView's to layout
     public func layoutStackViews(_ positions: [InputStackView.Position] = [.left, .right, .bottom, .top]) {
         
-        guard let _ = superview else {
-            return
-        }
+        guard superview != nil else { return }
         
         for position in positions {
             switch position {
@@ -516,9 +509,7 @@
                     $0.parentStackViewPosition = position
                     leftStackView.addArrangedSubview($0)
                 }
-                guard let _ = superview else {
-                    return
-                }
+                guard superview != nil else { return }
                 leftStackView.layoutIfNeeded()
             case .right:
                 rightStackView.arrangedSubviews.forEach { $0.removeFromSuperview() }
@@ -528,9 +519,7 @@
                     $0.parentStackViewPosition = position
                     rightStackView.addArrangedSubview($0)
                 }
-                guard let _ = superview else {
-                    return
-                }
+                guard superview != nil else { return }
                 rightStackView.layoutIfNeeded()
             case .bottom:
                 bottomStackView.arrangedSubviews.forEach { $0.removeFromSuperview() }
@@ -540,9 +529,7 @@
                     $0.parentStackViewPosition = position
                     bottomStackView.addArrangedSubview($0)
                 }
-                guard let _ = superview else {
-                    return
-                }
+                guard superview != nil else { return }
                 bottomStackView.layoutIfNeeded()
             case .top:
                 topStackView.arrangedSubviews.forEach { $0.removeFromSuperview() }
@@ -552,6 +539,7 @@
                     $0.parentStackViewPosition = position
                     topStackView.addArrangedSubview($0)
                 }
+                guard superview != nil else { return }
                 topStackView.layoutIfNeeded()
             }
         }
@@ -570,9 +558,7 @@
         performLayout(animated) {
             self.leftStackViewWidthConstant = newValue
             self.layoutStackViews([.left])
-            guard let _ = self.superview else {
-                return
-            }
+            guard self.superview != nil else { return }
             self.layoutIfNeeded()
         }
     }
@@ -586,9 +572,7 @@
         performLayout(animated) {
             self.rightStackViewWidthConstant = newValue
             self.layoutStackViews([.right])
-            guard let _ = self.superview else {
-                return
-            }
+            guard self.superview != nil else { return }
             self.layoutIfNeeded()
         }
     }
