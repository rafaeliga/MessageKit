/*
 MIT License

 Copyright (c) 2017-2018 MessageKit

 Permission is hereby granted, free of charge, to any person obtaining a copy
 of this software and associated documentation files (the "Software"), to deal
 in the Software without restriction, including without limitation the rights
 to use, copy, modify, merge, publish, distribute, sublicense, and/or sell
 copies of the Software, and to permit persons to whom the Software is
 furnished to do so, subject to the following conditions:

 The above copyright notice and this permission notice shall be included in all
 copies or substantial portions of the Software.

 THE SOFTWARE IS PROVIDED "AS IS", WITHOUT WARRANTY OF ANY KIND, EXPRESS OR
 IMPLIED, INCLUDING BUT NOT LIMITED TO THE WARRANTIES OF MERCHANTABILITY,
 FITNESS FOR A PARTICULAR PURPOSE AND NONINFRINGEMENT. IN NO EVENT SHALL THE
 AUTHORS OR COPYRIGHT HOLDERS BE LIABLE FOR ANY CLAIM, DAMAGES OR OTHER
 LIABILITY, WHETHER IN AN ACTION OF CONTRACT, TORT OR OTHERWISE, ARISING FROM,
 OUT OF OR IN CONNECTION WITH THE SOFTWARE OR THE USE OR OTHER DEALINGS IN THE
 SOFTWARE.
 */

import Foundation
import MessageInputBar

extension MessagesViewController {

    // MARK: - Register / Unregister Observers

    internal func addKeyboardObservers() {
        NotificationCenter.default.addObserver(self, selector: #selector(MessagesViewController.handleKeyboardDidChangeState(_:)), name: UIResponder.keyboardWillChangeFrameNotification, object: nil)
        NotificationCenter.default.addObserver(self, selector: #selector(MessagesViewController.handleTextViewDidBeginEditing(_:)), name: UITextView.textDidBeginEditingNotification, object: nil)
<<<<<<< HEAD
        NotificationCenter.default.addObserver(self, selector: #selector(MessagesViewController.adjustScrollViewInset), name: UIDevice.orientationDidChangeNotification, object: nil)
=======
        NotificationCenter.default.addObserver(self, selector: #selector(MessagesViewController.adjustScrollViewTopInset), name: UIDevice.orientationDidChangeNotification, object: nil)
>>>>>>> 095abe02
    }

    internal func removeKeyboardObservers() {
        NotificationCenter.default.removeObserver(self, name: UIResponder.keyboardWillChangeFrameNotification, object: nil)
        NotificationCenter.default.removeObserver(self, name: UITextView.textDidBeginEditingNotification, object: nil)
        NotificationCenter.default.removeObserver(self, name: UIDevice.orientationDidChangeNotification, object: nil)
    }

    // MARK: - Notification Handlers

    @objc
    private func handleTextViewDidBeginEditing(_ notification: Notification) {
        if scrollsToBottomOnKeyboardBeginsEditing {
            guard let inputTextView = notification.object as? InputTextView, inputTextView === messageInputBar.inputTextView else { return }
            messagesCollectionView.scrollToBottom(animated: true)
        }
    }

    @objc
    private func handleKeyboardDidChangeState(_ notification: Notification) {
<<<<<<< HEAD
        guard let keyboardEndFrame = notification.userInfo?[UIResponder.keyboardFrameEndUserInfoKey] as? CGRect else { return }
        
=======
>>>>>>> 095abe02
        guard !isMessagesControllerBeingDismissed else { return }

        guard let keyboardStartFrameInScreenCoords = notification.userInfo?[UIResponder.keyboardFrameBeginUserInfoKey] as? CGRect else { return }
        guard !keyboardStartFrameInScreenCoords.isEmpty else {
            // WORKAROUND for what seems to be a bug in iPad's keyboard handling in iOS 11: we receive an extra spurious frame change
            // notification when undocking the keyboard, with a zero starting frame and an incorrect end frame. The workaround is to
            // ignore this notification.
            return
        }
        
        // Note that the check above does not exclude all notifications from an undocked keyboard, only the weird ones.
        //
        // We've tried following Apple's recommended approach of tracking UIKeyboardWillShow / UIKeyboardDidHide and ignoring frame
        // change notifications while the keyboard is hidden or undocked (undocked keyboard is considered hidden by those events).
        // Unfortunately, we do care about the difference between hidden and undocked, because we have an input bar which is at the
        // bottom when the keyboard is hidden, and is tied to the keyboard when it's undocked.
        //
        // If we follow what Apple recommends and ignore notifications while the keyboard is hidden/undocked, we get an extra inset
        // at the bottom when the undocked keyboard is visible (the inset that tries to compensate for the missing input bar).
        // (Alternatives like setting newBottomInset to 0 or to the height of the input bar don't work either.)
        //
        // We could make it work by adding extra checks for the state of the keyboard and compensating accordingly, but it seems easier
        // to simply check whether the current keyboard frame, whatever it is (even when undocked), covers the bottom of the collection
        // view.
        
        guard let keyboardEndFrameInScreenCoords = notification.userInfo?[UIResponder.keyboardFrameEndUserInfoKey] as? CGRect else { return }
        let keyboardEndFrame = view.convert(keyboardEndFrameInScreenCoords, from: view.window)
        
        let newBottomInset = requiredScrollViewBottomInset(forKeyboardFrame: keyboardEndFrame)
        let differenceOfBottomInset = newBottomInset - messageCollectionViewBottomInset
        
        if maintainPositionOnKeyboardFrameChanged && differenceOfBottomInset != 0 {
            let contentOffset = CGPoint(x: messagesCollectionView.contentOffset.x, y: messagesCollectionView.contentOffset.y + differenceOfBottomInset)
            messagesCollectionView.setContentOffset(contentOffset, animated: false)
        }
        
        messageCollectionViewBottomInset = newBottomInset
    }

    // MARK: - Inset Computation

    @objc
    internal func adjustScrollViewTopInset() {
        if #available(iOS 11.0, *) {
            // No need to add to the top contentInset
        } else {
            let navigationBarInset = navigationController?.navigationBar.frame.height ?? 0
            let statusBarInset: CGFloat = UIApplication.shared.isStatusBarHidden ? 0 : 20
            let topInset = navigationBarInset + statusBarInset
            messagesCollectionView.contentInset.top = topInset
            messagesCollectionView.scrollIndicatorInsets.top = topInset
        }
    }

    private func requiredScrollViewBottomInset(forKeyboardFrame keyboardFrame: CGRect) -> CGFloat {
        // we only need to adjust for the part of the keyboard that covers (i.e. intersects) our collection view;
        // see https://developer.apple.com/videos/play/wwdc2017/242/ for more details
        let intersection = messagesCollectionView.frame.intersection(keyboardFrame)
        
        if intersection.isNull || intersection.maxY < messagesCollectionView.frame.maxY {
            // The keyboard is hidden, is a hardware one, or is undocked and does not cover the bottom of the collection view.
            // Note: intersection.maxY may be less than messagesCollectionView.frame.maxY when dealing with undocked keyboards.
            return max(0, additionalBottomInset - automaticallyAddedBottomInset)
        } else {
            return max(0, intersection.height + additionalBottomInset - automaticallyAddedBottomInset)
        }
    }

    internal func requiredInitialScrollViewBottomInset() -> CGFloat {
        guard let inputAccessoryView = inputAccessoryView else { return 0 }
        return max(0, inputAccessoryView.frame.height + additionalBottomInset - automaticallyAddedBottomInset)
    }

    /// iOS 11's UIScrollView can automatically add safe area insets to its contentInset,
    /// which needs to be accounted for when setting the contentInset based on screen coordinates.
    ///
    /// - Returns: The distance automatically added to contentInset.bottom, if any.
    private var automaticallyAddedBottomInset: CGFloat {
        if #available(iOS 11.0, *) {
            return messagesCollectionView.adjustedContentInset.bottom - messagesCollectionView.contentInset.bottom
        } else {
            return 0
        }
    }

}<|MERGE_RESOLUTION|>--- conflicted
+++ resolved
@@ -32,11 +32,7 @@
     internal func addKeyboardObservers() {
         NotificationCenter.default.addObserver(self, selector: #selector(MessagesViewController.handleKeyboardDidChangeState(_:)), name: UIResponder.keyboardWillChangeFrameNotification, object: nil)
         NotificationCenter.default.addObserver(self, selector: #selector(MessagesViewController.handleTextViewDidBeginEditing(_:)), name: UITextView.textDidBeginEditingNotification, object: nil)
-<<<<<<< HEAD
-        NotificationCenter.default.addObserver(self, selector: #selector(MessagesViewController.adjustScrollViewInset), name: UIDevice.orientationDidChangeNotification, object: nil)
-=======
         NotificationCenter.default.addObserver(self, selector: #selector(MessagesViewController.adjustScrollViewTopInset), name: UIDevice.orientationDidChangeNotification, object: nil)
->>>>>>> 095abe02
     }
 
     internal func removeKeyboardObservers() {
@@ -57,11 +53,6 @@
 
     @objc
     private func handleKeyboardDidChangeState(_ notification: Notification) {
-<<<<<<< HEAD
-        guard let keyboardEndFrame = notification.userInfo?[UIResponder.keyboardFrameEndUserInfoKey] as? CGRect else { return }
-        
-=======
->>>>>>> 095abe02
         guard !isMessagesControllerBeingDismissed else { return }
 
         guard let keyboardStartFrameInScreenCoords = notification.userInfo?[UIResponder.keyboardFrameBeginUserInfoKey] as? CGRect else { return }
